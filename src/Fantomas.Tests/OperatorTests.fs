﻿module Fantomas.Tests.OperatorTests

open NUnit.Framework
open FsUnit

open Fantomas.CodeFormatter
open Fantomas.Tests.TestHelper

[<Test>]
let ``should format prefix operators``() =
    formatSourceString false """let x = -y
let z = !!x
    """ config
    |> should equal """let x = -y
let z = !!x
"""

[<Test>]
let ``should keep triple ~~~ operator``() =
    formatSourceString false """x ~~~FileAttributes.ReadOnly
    """ config
    |> should equal """x ~~~FileAttributes.ReadOnly
"""

[<Test>]
let ``should keep single triple ~~~ operator``() =
    formatSourceString false """~~~FileAttributes.ReadOnly
    """ config
    |> should equal """~~~FileAttributes.ReadOnly
"""

[<Test>]
let ``should keep parens around ? operator definition``() =
    formatSourceString false """let (?) f s = f s
    """ config
    |> should equal """let (?) f s = f s
"""

[<Test>]
let ``should keep parens around ?<- operator definition``() =
    formatSourceString false """let (?<-) f s = f s
    """ config
    |> should equal """let (?<-) f s = f s
"""

[<Test>]
let ``should keep parens around !+ prefix operator definition``() =
    formatSourceString false """let (!+) x = Include x
    """ config
    |> should equal """let (!+) x = Include x
"""

[<Test>]
let ``should keep parens around ++ infix operator definition``() =
    formatSourceString false """let (++) x y = { x with Includes = y :: x.Includes }
    """ config
    |> should equal """let (++) x y = { x with Includes = y :: x.Includes }
"""

[<Test>]
let ``should keep parens around inlined ==> operator definition``() =
    formatSourceString false """let inline (==>) x y = f x y
    """ config
    |> should equal """let inline (==>) x y = f x y
"""

[<Test>]
let ``should keep parens around inlined operator definition``() =
    formatSourceString false """let inline (@@) path1 path2 = Path.Combine(path1, path2)
    """ config
    |> should equal """let inline (@@) path1 path2 = Path.Combine(path1, path2)
"""

[<Test>]
let ``should pattern match on quotation expression``() =
    formatSourceString false """let rec print expr =
    match expr with
    | SpecificCall <@@ (+) @@> (_, _, exprList) ->        
        print exprList.Head
        printf " + "
        print exprList.Tail.Head
    | _ -> ()""" config
    |> should equal """let rec print expr =
    match expr with
    | SpecificCall <@@ (+) @@> (_, _, exprList) -> 
        print exprList.Head
        printf " + "
        print exprList.Tail.Head
    | _ -> ()
"""

[<Test>]
let ``should break on . operator``() =
    formatSourceString false """pattern.Replace(".", @"\.").Replace("$", @"\$").Replace("^", @"\^").Replace("{", @"\{").Replace("[", @"\[").Replace("(", @"\(").Replace(")", @"\)").Replace("+", @"\+")

    """ config
    |> prepend newline
    |> should equal """
pattern.Replace(".", @"\.").Replace("$", @"\$").Replace("^", @"\^")
       .Replace("{", @"\{").Replace("[", @"\[").Replace("(", @"\(")
       .Replace(")", @"\)").Replace("+", @"\+")
"""

// the current behavior results in a compile error since line break is before the parens and not before the .
[<Test>]
let ``should break on . operator and keep indentation``() =
    formatSourceString false """let pattern = 
    (x + y)
      .Replace(seperator + "**" + seperator, replacementSeparator + "(.|?" + replacementSeparator + ")?" )
      .Replace("**" + seperator, ".|(?<=^|" + replacementSeparator + ")" )
    """ config
    |> should equal """let pattern =
    (x + y)
        .Replace(seperator + "**" + seperator, 
                 replacementSeparator + "(.|?" + replacementSeparator + ")?")
        .Replace("**" + seperator, ".|(?<=^|" + replacementSeparator + ")")
"""

[<Test>]
let ``should keep space between ( and * in *** operator definition``() =
    formatSourceString false """let inline ( ***) l1 l2 = pair l2 l1
    """ config
    |> should equal """let inline ( *** ) l1 l2 = pair l2 l1
"""

[<Test>]
let ``should keep space between ( and * in *= operator definition``() =
    formatSourceString false """let inline ( *=) l v = update (( *) v) l
    """ config
    |> should equal """let inline ( *= ) l v = update ((*) v) l
"""

[<Test>]
let ``should not add space around ? operator``() =
    formatSourceString false """let x = y?z.d?c.[2]?d.xpto()""" config
    |> should equal """let x = y?z.d?c.[2]?d.xpto()
"""

[<Test>]
let ``should understand ? as an infix operator``() =
    formatSourceString false """try 
    item.MethodInfo.Method.Invoke(null, ipa)
    |> (fun x -> x?Invoke (true))
    |> fun (t : Task) -> t.Wait()
with _ -> ()""" config
    |> should equal """try 
    item.MethodInfo.Method.Invoke(null, ipa)
    |> (fun x -> x?Invoke (true))
    |> fun (t : Task) -> t.Wait()
with _ -> ()
"""

[<Test>]
let ``should not mess up ?<- operator``() =
    formatSourceString false """x?v <- 2""" config
    |> should equal """x?v <- 2
"""


[<Test>]
let ``should pipeline monadic bind``() =
    formatSourceString false """strToInt "1"
>>= strAddLong "A long argument that is ignored" "2"
>>= strAddLong "A long argument that is ignored" "2"
>>= strAddLong "A long argument that is ignored" "2"
>>= strAddLong "A long argument that is ignored" "2"
>>= strAddLong "A long argument that is ignored" "2"
>>= strAddLong "A long argument that is ignored" "2"
"""
        config
    |> should equal  """strToInt "1"
>>= strAddLong "A long argument that is ignored" "2"
>>= strAddLong "A long argument that is ignored" "2"
>>= strAddLong "A long argument that is ignored" "2"
>>= strAddLong "A long argument that is ignored" "2"
>>= strAddLong "A long argument that is ignored" "2"
>>= strAddLong "A long argument that is ignored" "2"
"""

[<Test>]
<<<<<<< HEAD
let ``should keep >>.~ operator``() =
    formatSourceString false """let (>>.~) (g : int) (h : int) : int = g + h
let output = 2 >>.~ 3
    """ config
    |> should equal """let (>>.~) (g : int) (h : int) : int = g + h
let output = 2 >>.~ 3
=======
let ``should not add newline before = operator after |>``() =
    formatSourceString false """1 |> max 0 = 1""" config
    |> should equal """1
|> max 0 = 1
>>>>>>> 57197087
"""<|MERGE_RESOLUTION|>--- conflicted
+++ resolved
@@ -178,17 +178,17 @@
 """
 
 [<Test>]
-<<<<<<< HEAD
 let ``should keep >>.~ operator``() =
     formatSourceString false """let (>>.~) (g : int) (h : int) : int = g + h
 let output = 2 >>.~ 3
     """ config
     |> should equal """let (>>.~) (g : int) (h : int) : int = g + h
 let output = 2 >>.~ 3
-=======
+"""
+
+[<Test>]
 let ``should not add newline before = operator after |>``() =
     formatSourceString false """1 |> max 0 = 1""" config
     |> should equal """1
 |> max 0 = 1
->>>>>>> 57197087
 """