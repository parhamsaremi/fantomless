--- conflicted
+++ resolved
@@ -16,11 +16,8 @@
     <Compile Include="FormatConfig.fs" />
     <!--    <Compile Include="TokenMatcher.fs" />-->
     <Compile Include="TriviaTypes.fs" />
-<<<<<<< HEAD
     <Compile Include="TokenParserBoolExpr.fs" />
-=======
     <Compile Include="TriviaHelpers.fs" />
->>>>>>> 798896b3
     <Compile Include="TokenParser.fs" />
     <Compile Include="Trivia.fs" />
     <Compile Include="Context.fs" />
