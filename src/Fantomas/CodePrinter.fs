﻿module internal Fantomas.CodePrinter

open System
open FSharp.Compiler.Ast
open FSharp.Compiler.Range
open Fantomas
open Fantomas.FormatConfig
open Fantomas.SourceParser
open Fantomas.SourceTransformer
open Fantomas.Context

/// This type consists of contextual information which is important for formatting
type ASTContext =
    {
      /// Original file name without extension of the parsed AST 
      TopLevelModuleName: string 
      /// Current node is the first child of its parent
      IsFirstChild: bool
      /// Current node is a subnode deep down in an interface
      InterfaceRange: range option
      /// This pattern matters for formatting extern declarations
      IsCStylePattern: bool
      /// Range operators are naked in 'for..in..do' constructs
      IsNakedRange: bool
      /// The optional `|` in pattern matching and union type definitions
      HasVerticalBar: bool
      /// A field is rendered as union field or not
      IsUnionField: bool
      /// First type param might need extra spaces to avoid parsing errors on `<^`, `<'`, etc.
      IsFirstTypeParam: bool
      /// Check whether the context is inside DotGet to suppress whitespaces
      IsInsideDotGet: bool
    }
    static member Default =
        { TopLevelModuleName = "" 
          IsFirstChild = false; InterfaceRange = None 
          IsCStylePattern = false; IsNakedRange = false
          HasVerticalBar = false; IsUnionField = false
          IsFirstTypeParam = false; IsInsideDotGet = false }

let rec addSpaceBeforeParensInFunCall functionOrMethod arg = 
    match functionOrMethod, arg with
    | _, ConstExpr(Const "()", _) -> false
    | SynExpr.LongIdent(_, LongIdentWithDots s, _, _), _ ->
        let parts = s.Split '.'
        not <| Char.IsUpper parts.[parts.Length - 1].[0]
    | SynExpr.Ident(Ident s), _ -> not <| Char.IsUpper s.[0]
    | SynExpr.TypeApp(e, _, _, _, _, _, _), _ -> addSpaceBeforeParensInFunCall e arg
    | _ -> true

let addSpaceBeforeParensInFunDef functionOrMethod args =
    match functionOrMethod, args with
    | _, PatParen (PatConst(Const "()", _)) -> false
    | "new", _ -> false
    | (s:string), _ -> 
        let parts = s.Split '.'
        not <| Char.IsUpper parts.[parts.Length - 1].[0]
    | _ -> true

let rec genParsedInput astContext = function
    | ImplFile im -> genImpFile astContext im
    | SigFile si -> genSigFile astContext si

(*
    See https://github.com/fsharp/FSharp.Compiler.Service/blob/master/src/fsharp/ast.fs#L1518
    hs = hashDirectives : ParsedHashDirective list 
    mns = modules : SynModuleOrNamespace list
*)
and genImpFile astContext (ParsedImplFileInput(hs, mns)) = 
    col sepNone hs genParsedHashDirective +> (if hs.IsEmpty then sepNone else sepNln)
    +> col sepNln mns (genModuleOrNamespace astContext)

and genSigFile astContext (ParsedSigFileInput(hs, mns)) =
    col sepNone hs genParsedHashDirective +> (if hs.IsEmpty then sepNone else sepNln)
    +> col sepNln mns (genSigModuleOrNamespace astContext)

and genParsedHashDirective (ParsedHashDirective(h, s)) =
    let printArgument arg =
        match arg with
        | "" -> sepNone
        // Use verbatim string to escape '\' correctly
        | _ when arg.Contains("\\") -> !- (sprintf "@\"%O\"" arg)
        | _ -> !- (sprintf "\"%O\"" arg)

    !- "#" -- h +> sepSpace +> col sepSpace s printArgument

<<<<<<< HEAD
and genModuleOrNamespace astContext (ModuleOrNamespace(ats, px, ao, s, mds, isRecursive, isModule) as node) =
=======
and genModuleOrNamespace astContext (ModuleOrNamespace(ats, px, ao, s, mds, isRecursive, moduleKind)) =
>>>>>>> 281e5846
    genPreXmlDoc px
    +> genTrivia node
    +> genAttributes astContext ats
    +> ifElse (moduleKind = AnonModule) sepNone 
         (ifElse moduleKind.IsModule (!- "module ") (!- "namespace ")
            +> opt sepSpace ao genAccess
            +> ifElse isRecursive (!- "rec ") sepNone
            +> ifElse (s = "") (!- "global") (!- s) +> rep 2 sepNln)
    +> genModuleDeclList astContext mds

<<<<<<< HEAD
and genSigModuleOrNamespace astContext (SigModuleOrNamespace(ats, px, ao, s, mds, isRecursive, isModule) as node) =
=======
and genSigModuleOrNamespace astContext (SigModuleOrNamespace(ats, px, ao, s, mds, isRecursive, moduleKind)) =
>>>>>>> 281e5846
    genPreXmlDoc px
    +> genTrivia node
    +> genAttributes astContext ats
    +> ifElse (moduleKind = AnonModule) sepNone 
            (ifElse moduleKind.IsModule (!- "module ") (!- "namespace ")
                +> opt sepSpace ao genAccess -- s +> rep 2 sepNln)
    +> genSigModuleDeclList astContext mds

and genModuleDeclList astContext e =
    genTrivia e +>
    match e with
    | [x] -> genModuleDecl astContext x

    | OpenL(xs, ys) ->
        fun ctx ->
            let xs = sortAndDeduplicate ((|Open|_|) >> Option.get) xs ctx
            match ys with
            | [] -> col sepNln xs (genModuleDecl astContext) ctx
            | _ -> (col sepNln xs (genModuleDecl astContext) +> rep 2 sepNln +> genModuleDeclList astContext ys) ctx

    | HashDirectiveL(xs, ys)
    | DoExprAttributesL(xs, ys) 
    | ModuleAbbrevL(xs, ys) 
    | OneLinerLetL(xs, ys) ->
        match ys with
        | [] -> col sepNln xs (genModuleDecl astContext)
        | _ -> col sepNln xs (genModuleDecl astContext) +> rep 2 sepNln +> genModuleDeclList astContext ys

    | MultilineModuleDeclL(xs, ys) ->
        match ys with
        | [] -> col (rep 2 sepNln) xs (genModuleDecl astContext)
        | _ -> col (rep 2 sepNln) xs (genModuleDecl astContext) +> rep 2 sepNln +> genModuleDeclList astContext ys
    | _ -> sepNone    

and genSigModuleDeclList astContext node =
    genTrivia node +>
    match node with
    | [x] -> genSigModuleDecl astContext x

    | SigOpenL(xs, ys) ->
        fun ctx ->
            let xs = sortAndDeduplicate ((|SigOpen|_|) >> Option.get) xs ctx
            match ys with
            | [] -> col sepNln xs (genSigModuleDecl astContext) ctx
            | _ -> (col sepNln xs (genSigModuleDecl astContext) +> rep 2 sepNln +> genSigModuleDeclList astContext ys) ctx

    | SigHashDirectiveL(xs, ys) ->
        match ys with
        | [] -> col sepNone xs (genSigModuleDecl astContext)
        | _ -> col sepNone xs (genSigModuleDecl astContext) +> sepNln +> genSigModuleDeclList astContext ys

    | SigModuleAbbrevL(xs, ys) 
    | SigValL(xs, ys) ->
        match ys with
        | [] -> col sepNln xs (genSigModuleDecl astContext)
        | _ -> col sepNln xs (genSigModuleDecl astContext) +> rep 2 sepNln +> genSigModuleDeclList astContext ys

    | SigMultilineModuleDeclL(xs, ys) ->
        match ys with
        | [] -> col (rep 2 sepNln) xs (genSigModuleDecl astContext)
        | _ -> col (rep 2 sepNln) xs (genSigModuleDecl astContext) +> rep 2 sepNln +> genSigModuleDeclList astContext ys

    | _ -> sepNone

and genModuleDecl astContext node =
    genTrivia node +>
    match node with
    | Attributes(ats) ->
        col sepNln ats (genAttribute astContext)
    | DoExpr(e) ->
        genExpr astContext e
    | Exception(ex) ->
        genException astContext ex
    | HashDirective(p) -> 
        genParsedHashDirective p
    | Extern(ats, px, ao, t, s, ps) ->
        genPreXmlDoc px
        +> genAttributes astContext ats
        -- "extern " +> genType { astContext with IsCStylePattern = true } false t +> sepSpace +> opt sepSpace ao genAccess
        -- s +> sepOpenT +> col sepComma ps (genPat { astContext with IsCStylePattern = true }) +> sepCloseT
    // Add a new line after module-level let bindings
    | Let(b) ->
        genLetBinding { astContext with IsFirstChild = true } "let " b
    | LetRec(b::bs) -> 
        genLetBinding { astContext with IsFirstChild = true } "let rec " b 
        +> colPre (rep 2 sepNln) (rep 2 sepNln) bs (genLetBinding { astContext with IsFirstChild = false } "and ")

    | ModuleAbbrev(s1, s2) ->
        !- "module " -- s1 +> sepEq +> sepSpace -- s2
    | NamespaceFragment(m) ->
        failwithf "NamespaceFragment hasn't been implemented yet: %O" m
    | NestedModule(ats, px, ao, s, isRecursive, mds) -> 
        genPreXmlDoc px
        +> genAttributes astContext ats
        +> (!- "module ")
        +> opt sepSpace ao genAccess
        +> ifElse isRecursive (!- "rec ") sepNone -- s +> sepEq
        +> indent +> sepNln +> genModuleDeclList astContext mds +> unindent

    | Open(s) ->
        !- (sprintf "open %s" s)
    // There is no nested types and they are recursive if there are more than one definition
    | Types(t::ts) ->
        genTypeDefn { astContext with IsFirstChild = true } t 
        +> colPre (rep 2 sepNln) (rep 2 sepNln) ts (genTypeDefn { astContext with IsFirstChild = false })
    | md ->
        failwithf "Unexpected module declaration: %O" md

and genSigModuleDecl astContext node =
    genTrivia node +>
    match node with
    | SigException(ex) ->
        genSigException astContext ex
    | SigHashDirective(p) -> 
        genParsedHashDirective p
    | SigVal(v) ->
        genVal astContext v
    | SigModuleAbbrev(s1, s2) ->
        !- "module " -- s1 +> sepEq +> sepSpace -- s2
    | SigNamespaceFragment(m) ->
        failwithf "NamespaceFragment is not supported yet: %O" m
    | SigNestedModule(ats, px, ao, s, mds) -> 
        genPreXmlDoc px
        +> genAttributes astContext ats -- "module " +> opt sepSpace ao genAccess -- s +> sepEq
        +> indent +> sepNln +> genSigModuleDeclList astContext mds +> unindent

    | SigOpen(s) ->
        !- (sprintf "open %s" s)
    | SigTypes(t::ts) ->
        genSigTypeDefn { astContext with IsFirstChild = true } t 
        +> colPre (rep 2 sepNln) (rep 2 sepNln) ts (genSigTypeDefn { astContext with IsFirstChild = false })
    | md ->
        failwithf "Unexpected module signature declaration: %O" md

and genAccess (Access s) = !- s

and genAttribute astContext (Attribute(s, e, target)) = 
    genTrivia e +>
    match e with
    // Special treatment for function application on attributes
    | ConstExpr(Const "()", _) -> 
        !- "[<" +> opt sepColonFixed target (!-) -- s -- ">]"
    | e -> 
        !- "[<"  +> opt sepColonFixed target (!-) -- s +> genExpr astContext e -- ">]"
    
and genAttributesCore astContext ats = 
    let genAttributeExpr astContext (Attribute(s, e, target)) = 
        match e with
        | ConstExpr(Const "()", _) -> 
            opt sepColonFixed target (!-) -- s
        | e -> 
            opt sepColonFixed target (!-) -- s +> genExpr astContext e
    ifElse (Seq.isEmpty ats) sepNone (!- "[<" +> col sepSemi ats (genAttributeExpr astContext) -- ">]")

and genOnelinerAttributes astContext ats =
    ifElse (Seq.isEmpty ats) sepNone (genAttributesCore astContext ats +> sepSpace)

/// Try to group attributes if they are on the same line
/// Separate same-line attributes by ';'
/// Each bucket is printed in a different line
and genAttributes astContext ats = 
    genTrivia ats +>
    (ats
    |> Seq.groupBy (fun at -> at.Range.StartLine)
    |> Seq.map snd
    |> Seq.toList
    |> fun atss -> colPost sepNln sepNln atss (genAttributesCore astContext))

and genPreXmlDoc (PreXmlDoc lines) ctx = 
    if ctx.Config.StrictMode then
        colPost sepNln sepNln lines (sprintf "///%s" >> (!-)) ctx
    else ctx

and breakNln astContext brk e = 
    ifElse brk (indent +> sepNln +> genExpr astContext e +> unindent) 
        (indent +> autoNln (genExpr astContext e) +> unindent)

and breakNlnOrAddSpace astContext brk e =
    ifElse brk (indent +> sepNln +> genExpr astContext e +> unindent)
        (indent +> autoNlnOrSpace (genExpr astContext e) +> unindent)

/// Preserve a break even if the expression is a one-liner
and preserveBreakNln astContext e ctx =
    let brk = checkPreserveBreakForExpr e ctx || futureNlnCheck (genExpr astContext e) ctx
    breakNln astContext brk e ctx

and preserveBreakNlnOrAddSpace astContext e ctx =
    breakNlnOrAddSpace astContext (checkPreserveBreakForExpr e ctx) e ctx

and genExprSepEqPrependType astContext prefix e ctx =
    let multilineCheck = 
        match e with
        | MatchLambda _ -> false
        | _ -> futureNlnCheck (genExpr astContext e) ctx
    match e with
    | TypedExpr(Typed, e, t) -> (prefix +> sepColon +> genType astContext false t +> sepEq
                                +> breakNlnOrAddSpace astContext (multilineCheck || checkPreserveBreakForExpr e ctx) e) ctx
    | e -> 
        (prefix +> sepEq +> breakNlnOrAddSpace astContext (multilineCheck || checkPreserveBreakForExpr e ctx) e) ctx

/// Break but doesn't indent the expression
and noIndentBreakNln astContext e ctx = 
    ifElse (checkPreserveBreakForExpr e ctx) (sepNln +> genExpr astContext e) (autoNln (genExpr astContext e)) ctx

and genTyparList astContext tps = 
    ifElse (List.atMostOne tps) (col wordOr tps (genTypar astContext)) (sepOpenT +> col wordOr tps (genTypar astContext) +> sepCloseT)

and genTypeParam astContext tds tcs =
    ifElse (List.isEmpty tds) sepNone
        (!- "<" +> coli sepComma tds (fun i decl -> genTyparDecl { astContext with IsFirstTypeParam = i = 0 } decl) 
         +> colPre (!- " when ") wordAnd tcs (genTypeConstraint astContext) -- ">")

and genLetBinding astContext pref b = 
    genTrivia b +>
    match b with 
    | LetBinding(ats, px, ao, isInline, isMutable, p, e) ->
        let prefix =
            genPreXmlDoc px
            +> ifElse astContext.IsFirstChild (genAttributes astContext ats -- pref) 
                (!- pref +> genOnelinerAttributes astContext ats)
            +> opt sepSpace ao genAccess
            +> ifElse isMutable (!- "mutable ") sepNone +> ifElse isInline (!- "inline ") sepNone
            +> genPat astContext p

        genExprSepEqPrependType astContext prefix e

    | DoBinding(ats, px, e) ->
        let prefix = if pref.Contains("let") then pref.Replace("let", "do") else "do "
        genPreXmlDoc px
        +> genAttributes astContext ats -- prefix +> preserveBreakNln astContext e

    | b ->
        failwithf "%O isn't a let binding" b

and genShortGetProperty astContext e = 
    genExprSepEqPrependType astContext !- "" e

and genProperty astContext prefix ao propertyKind ps e =
    genTrivia e +>
    let tuplerize ps =
        let rec loop acc = function
            | [p] -> (List.rev acc, p)
            | p1::ps -> loop (p1::acc) ps
            | [] -> invalidArg "p" "Patterns should not be empty"
        loop [] ps

    match ps with
    | [PatTuple ps] -> 
        let (ps, p) = tuplerize ps
        !- prefix +> opt sepSpace ao genAccess -- propertyKind
        +> ifElse (List.atMostOne ps) (col sepComma ps (genPat astContext) +> sepSpace) 
            (sepOpenT +> col sepComma ps (genPat astContext) +> sepCloseT +> sepSpace)
        +> genPat astContext p +> genExprSepEqPrependType astContext !- "" e

    | ps -> 
        !- prefix +> opt sepSpace ao genAccess -- propertyKind +> col sepSpace ps (genPat astContext) 
        +> genExprSepEqPrependType astContext !- "" e

and genPropertyWithGetSet astContext (b1, b2) =
    match b1, b2 with
    | PropertyBinding(ats, px, ao, isInline, mf1, PatLongIdent(ao1, s1, ps1, _), e1), 
      PropertyBinding(_, _, _, _, _, PatLongIdent(ao2, _, ps2, _), e2) ->
        let prefix =
            genPreXmlDoc px
            +> genAttributes astContext ats +> genMemberFlags astContext mf1
            +> ifElse isInline (!- "inline ") sepNone +> opt sepSpace ao genAccess
        assert(ps1 |> Seq.map fst |> Seq.forall Option.isNone)
        assert(ps2 |> Seq.map fst |> Seq.forall Option.isNone)
        let ps1 = List.map snd ps1
        let ps2 = List.map snd ps2
        prefix +> genTrivia b1 -- s1 +> indent +> sepNln
        +> genProperty astContext "with " ao1 "get " ps1 e1 +> sepNln 
        +> genTrivia b2
        +> genProperty astContext "and " ao2 "set " ps2 e2
        +> unindent
    | _ -> sepNone

/// Each member is separated by a new line.
and genMemberBindingList astContext node =
    match node with
    | [x] -> genMemberBinding astContext x

    | MultilineBindingL(xs, ys) ->
        let prefix = sepNln +> col (rep 2 sepNln) xs (function 
                                   | Pair(x1, x2) -> genPropertyWithGetSet astContext (x1, x2) 
                                   | Single x -> genMemberBinding astContext x)
        match ys with
        | [] -> prefix
        | _ -> prefix +> rep 2 sepNln +> genMemberBindingList astContext ys

    | OneLinerBindingL(xs, ys) ->
        match ys with
        | [] -> col sepNln xs (genMemberBinding astContext)
        | _ -> col sepNln xs (genMemberBinding astContext) +> sepNln +> genMemberBindingList astContext ys
    | _ -> sepNone

and genMemberBinding astContext b = 
    genTrivia b +>
    match b with 
    | PropertyBinding(ats, px, ao, isInline, mf, p, e) -> 
        let prefix =
            genPreXmlDoc px
            +> genAttributes astContext ats +> genMemberFlags astContext mf
            +> ifElse isInline (!- "inline ") sepNone +> opt sepSpace ao genAccess

        let propertyKind =
            match mf with
            | MFProperty PropertyGet -> "get "
            | MFProperty PropertySet -> "set "
            | mf -> failwithf "Unexpected member flags: %O" mf

        match p with
        | PatLongIdent(ao, s, ps, _) ->   
            assert (ps |> Seq.map fst |> Seq.forall Option.isNone)
            match ao, propertyKind, ps with
            | None, "get ", [_, PatParen(PatConst(Const "()", _))] ->
                // Provide short-hand notation `x.Member = ...` for `x.Member with get()` getters
                prefix -- s +> genShortGetProperty astContext e
            | _ ->
                let ps = List.map snd ps              
                prefix -- s +> indent +> sepNln +> 
                genProperty astContext "with " ao propertyKind ps e
                +> unindent
        | p -> failwithf "Unexpected pattern: %O" p

    | MemberBinding(ats, px, ao, isInline, mf, p, e) ->
        let prefix =
            genPreXmlDoc px
            +> genAttributes astContext ats +> genMemberFlagsForMemberBinding astContext mf b.RangeOfBindingAndRhs
            +> ifElse isInline (!- "inline ") sepNone +> opt sepSpace ao genAccess +> genPat astContext p

        match e with
        | TypedExpr(Typed, e, t) -> prefix +> sepColon +> genType astContext false t +> sepEq +> preserveBreakNlnOrAddSpace astContext e
        | e -> prefix +> sepEq +> preserveBreakNlnOrAddSpace astContext e

    | ExplicitCtor(ats, px, ao, p, e, so) ->
        let prefix =
            genPreXmlDoc px
            +> genAttributes astContext ats
            +> opt sepSpace ao genAccess +> genPat astContext p 
            +> opt sepNone so (sprintf " as %s" >> (!-))

        match e with
        // Handle special "then" block i.e. fake sequential expressions in constructors
        | Sequential(e1, e2, false) -> 
            prefix +> sepEq +> indent +> sepNln 
            +> genExpr astContext e1 ++ "then " +> preserveBreakNln astContext e2 +> unindent

        | e -> prefix +> sepEq +> preserveBreakNlnOrAddSpace astContext e

    | b -> failwithf "%O isn't a member binding" b

and genMemberFlags astContext node =
    genTrivia node +>
    match node with
    | MFMember _ -> !- "member "
    | MFStaticMember _ -> !- "static member "
    | MFConstructor _ -> sepNone
    | MFOverride _ -> ifElse astContext.InterfaceRange.IsSome (!- "member ") (!- "override ")

and genMemberFlagsForMemberBinding astContext (mf:MemberFlags) (rangeOfBindingAndRhs: range) = 
    fun ctx ->
         match mf with
         | MFMember _
         | MFStaticMember _
         | MFConstructor _ -> 
            genMemberFlags astContext mf
         | MFOverride _ -> 
             match astContext.InterfaceRange with
             | Some interfaceRange ->
                 let interfaceText = lookup interfaceRange ctx
                 let memberRangeText =  lookup rangeOfBindingAndRhs ctx
                 
                 match interfaceText, memberRangeText with 
                 | Some it, Some mrt ->
                     let index = it.IndexOf(mrt)
                     let memberKeywordIndex = it.LastIndexOf("member", index)
                     let overrideKeywordIndex = it.LastIndexOf("override", index)
                     
                     ifElse (memberKeywordIndex > overrideKeywordIndex) (!- "member ") (!- "override ")
                     
                 | _ ->  (!- "override ")
             | None -> (!- "override ")
        <| ctx

and genVal astContext (Val(ats, px, ao, s, t, vi, _) as node) = 
    let (FunType namedArgs) = (t, vi)
    genPreXmlDoc px
    +> genTrivia node 
    +> genAttributes astContext ats 
    +> atCurrentColumn (indent -- "val " +> opt sepSpace ao genAccess -- s 
                        +> sepColon +> genTypeList astContext namedArgs +> unindent)

and genRecordFieldName astContext (RecordFieldName(s, eo) as node) =
    genTrivia node +>
    opt sepNone eo (fun e -> !- s +> sepEq +> preserveBreakNlnOrAddSpace astContext e)

and genAnonRecordFieldName astContext (AnonRecordFieldName(s, e)) =
    !- s +> sepEq +> preserveBreakNlnOrAddSpace astContext e

and genTuple astContext es =
    atCurrentColumn (coli sepComma es (fun i -> 
            if i = 0 then genExpr astContext else noIndentBreakNln astContext
            |> addParenWhen (function |ElIf _ -> true |_ -> false) // "if .. then .. else" have precedence over ","
        ))

and genExpr astContext synExpr = 
    genTrivia synExpr +>
    let appNlnFun e =
        match e with
        | CompExpr _
        | Lambda _
        | MatchLambda _
        | Paren (Lambda _)
        | Paren (MatchLambda _) -> autoNln
        | _ -> autoNlnByFuture
    
    match synExpr with
    | SingleExpr(Lazy, e) -> 
        // Always add braces when dealing with lazy
        let addParens = hasParenthesis e || multiline e
        str "lazy "
        +> ifElse addParens id sepOpenT 
        +> breakNln astContext (multiline e) e
        +> ifElse addParens id sepCloseT
    | SingleExpr(kind, e) -> str kind +> genExpr astContext e
    | ConstExpr(c) -> genConst c
    | NullExpr -> !- "null"
    // Not sure about the role of e1
    | Quote(_, e2, isRaw) ->         
        let e = genExpr astContext e2
        ifElse isRaw (!- "<@@ " +> e -- " @@>") (!- "<@ " +> e -- " @>")
    | TypedExpr(TypeTest, e, t) -> genExpr astContext e -- " :? " +> genType astContext false t
    | TypedExpr(New, e, t) -> 
        !- "new " +> genType astContext false t +> ifElse (hasParenthesis e) sepNone sepSpace +> genExpr astContext e
    | TypedExpr(Downcast, e, t) -> genExpr astContext e -- " :?> " +> genType astContext false t
    | TypedExpr(Upcast, e, t) -> genExpr astContext e -- " :> " +> genType astContext false t
    | TypedExpr(Typed, e, t) -> genExpr astContext e +> sepColon +> genType astContext false t
    | Tuple es -> genTuple astContext es
    | StructTuple es -> !- "struct " +> sepOpenT +> genTuple astContext es +> sepCloseT
    | ArrayOrList(isArray, [], _) -> 
        ifElse isArray (sepOpenAFixed +> sepCloseAFixed) (sepOpenLFixed +> sepCloseLFixed)
    | ArrayOrList(isArray, xs, isSimple) ->
        let sep = ifElse isSimple sepSemi sepSemiNln
        let sepWithPreserveEndOfLine ctx =
            let length = List.length xs
            let distinctLength = xs |> List.distinctBy (fun x -> x.Range.StartLine) |> List.length
            let useNewline = ctx.Config.PreserveEndOfLine && (length = distinctLength)
            
            ctx
            |> ifElse useNewline sepNln sep
            
        let expr = atCurrentColumn <| colAutoNlnSkip0 sepWithPreserveEndOfLine xs (genExpr astContext)
        let expr = ifElse isArray (sepOpenA +> expr +> sepCloseA) (sepOpenL +> expr +> sepCloseL)
        expr        

    | Record(inheritOpt, xs, eo) -> 
        let recordExpr = 
            let fieldsExpr = col sepSemiNln xs (genRecordFieldName astContext)
            eo |> Option.map (fun e ->
                genExpr astContext e +> ifElseCtx (futureNlnCheck fieldsExpr) (!- " with" +> indent +> sepNln +> fieldsExpr +> unindent) (!- " with " +> fieldsExpr))
            |> Option.defaultValue fieldsExpr
        sepOpenS
        +> atCurrentColumnIndent (opt (if xs.IsEmpty then sepNone else ifElseCtx (futureNlnCheck recordExpr) sepNln sepSemi) inheritOpt
            (fun (typ, expr) -> !- "inherit " +> genType astContext false typ +> genExpr astContext expr) +> recordExpr)
        +> sepCloseS

    | AnonRecord(isStruct, fields, copyInfo) -> 
        let recordExpr = 
            let fieldsExpr = col sepSemiNln fields (genAnonRecordFieldName astContext)
            copyInfo |> Option.map (fun e ->
                genExpr astContext e +> ifElseCtx (futureNlnCheck fieldsExpr) (!- " with" +> indent +> sepNln +> fieldsExpr +> unindent) (!- " with " +> fieldsExpr))
            |> Option.defaultValue fieldsExpr
        ifElse isStruct !- "struct " sepNone 
        +> sepOpenAnonRecd
        +> atCurrentColumnIndent recordExpr
        +> sepCloseAnonRecd

    | ObjExpr(t, eio, bd, ims, range) ->
        // Check the role of the second part of eio
        let param = opt sepNone (Option.map fst eio) (genExpr astContext)
        sepOpenS +> 
        atCurrentColumn (!- "new " +> genType astContext false t +> param -- " with" 
            +> indent +> sepNln +> genMemberBindingList { astContext with InterfaceRange = Some range } bd +> unindent
            +> colPre sepNln sepNln ims (genInterfaceImpl astContext)) +> sepCloseS

    | While(e1, e2) -> 
        atCurrentColumn (!- "while " +> genExpr astContext e1 -- " do" 
        +> indent +> sepNln +> genExpr astContext e2 +> unindent)

    | For(s, e1, e2, e3, isUp) ->
        atCurrentColumn (!- (sprintf "for %s = " s) +> genExpr astContext e1 
            +> ifElse isUp (!- " to ") (!- " downto ") +> genExpr astContext e2 -- " do" 
            +> indent +> sepNln +> genExpr astContext e3 +> unindent)

    // Handle the form 'for i in e1 -> e2'
    | ForEach(p, e1, e2, isArrow) ->
        atCurrentColumn (!- "for " +> genPat astContext p -- " in " +> genExpr { astContext with IsNakedRange = true } e1 
            +> ifElse isArrow (sepArrow +> preserveBreakNln astContext e2) (!- " do" +> indent +> sepNln +> genExpr astContext e2 +> unindent))

    | CompExpr(isArrayOrList, e) ->
        let astContext = { astContext with IsNakedRange = true }
        ifElse isArrayOrList (genExpr astContext e) 
            (sepOpenS +> noIndentBreakNln astContext e 
             +> ifElse (checkBreakForExpr e) (unindent +> sepNln +> sepCloseSFixed) sepCloseS) 

    | ArrayOrListOfSeqExpr(isArray, e) -> 
        let astContext = { astContext with IsNakedRange = true }
        let expr = ifElse isArray (sepOpenA +> genExpr astContext e +> sepCloseA) (sepOpenL +> genExpr astContext e +> sepCloseL)
        expr
    | JoinIn(e1, e2) -> genExpr astContext e1 -- " in " +> genExpr astContext e2
    | Paren(DesugaredLambda(cps, e)) ->
        sepOpenT -- "fun " +>  col sepSpace cps (genComplexPats astContext) +> sepArrow +> noIndentBreakNln astContext e +> sepCloseT
    | DesugaredLambda(cps, e) -> 
        !- "fun " +>  col sepSpace cps (genComplexPats astContext) +> sepArrow +> preserveBreakNln astContext e 
    | Paren(Lambda(e, sps)) ->
        sepOpenT -- "fun " +> col sepSpace sps (genSimplePats astContext) +> sepArrow +> noIndentBreakNln astContext e +> sepCloseT
    // When there are parentheses, most likely lambda will appear in function application
    | Lambda(e, sps) -> 
        !- "fun " +> col sepSpace sps (genSimplePats astContext) +> sepArrow +> preserveBreakNln astContext e
    | MatchLambda(sp, _) -> !- "function " +> colPre sepNln sepNln sp (genClause astContext true)
    | Match(e, cs) -> 
        atCurrentColumn (!- "match " +> genExpr astContext e -- " with" +> colPre sepNln sepNln cs (genClause astContext true))
    | MatchBang(e, cs) -> 
        atCurrentColumn (!- "match! " +> genExpr astContext e -- " with" +> colPre sepNln sepNln cs (genClause astContext true))    
    | TraitCall(tps, msg, e) -> 
        genTyparList astContext tps +> sepColon +> sepOpenT +> genMemberSig astContext msg +> sepCloseT 
        +> sepSpace +> genExpr astContext e

    | Paren (ILEmbedded r) -> 
        // Just write out original code inside (# ... #) 
        fun ctx -> !- (defaultArg (lookup r ctx) "") ctx
    | Paren e -> 
        // Parentheses nullify effects of no space inside DotGet
        sepOpenT +> genExpr { astContext with IsInsideDotGet = false } e +> sepCloseT
    | CompApp(s, e) ->
        !- s +> sepSpace +> sepOpenS +> genExpr { astContext with IsNakedRange = true } e 
        +> ifElse (checkBreakForExpr e) (sepNln +> sepCloseSFixed) sepCloseS
    // This supposes to be an infix function, but for some reason it isn't picked up by InfixApps
    | App(Var "?", e::es) ->
        match es with
        | SynExpr.Const(SynConst.String(_,_),_)::_ ->
            genExpr astContext e -- "?" +> col sepSpace es (genExpr astContext)
        | _ ->
            genExpr astContext e -- "?" +> sepOpenT +> col sepSpace es (genExpr astContext) +> sepCloseT

    | App(Var "..", [e1; e2]) ->
        let expr = genExpr astContext e1 -- ".." +> genExpr astContext e2
        ifElse astContext.IsNakedRange expr (sepOpenS +> expr +> sepCloseS)
    | App(Var ".. ..", [e1; e2; e3]) -> 
        let expr = genExpr astContext e1 -- ".." +> genExpr astContext e2 -- ".." +> genExpr astContext e3
        ifElse astContext.IsNakedRange expr (sepOpenS +> expr +> sepCloseS)
    // Separate two prefix ops by spaces
    | PrefixApp(s1, PrefixApp(s2, e)) -> !- (sprintf "%s %s" s1 s2) +> genExpr astContext e
    | PrefixApp(s, e) -> !- s +> genExpr astContext e
    // Handle spaces of infix application based on which category it belongs to
    | InfixApps(e, es) -> 
        // Only put |> on the same line in a very trivial expression
        atCurrentColumn (genExpr astContext e +> genInfixApps astContext (checkNewLine e es) es)

    | TernaryApp(e1,e2,e3) -> 
        atCurrentColumn (genExpr astContext e1 +> !- "?" +> genExpr astContext e2 +> sepSpace +> !- "<-" +> sepSpace +> genExpr astContext e3)

    // This filters a few long examples of App
    | DotGetAppSpecial(s, es) ->
        !- s 
        +> atCurrentColumn 
             (colAutoNlnSkip0 sepNone es (fun (s, e) ->
                (!- (sprintf ".%s" s) 
                    +> ifElse (hasParenthesis e) sepNone sepSpace +> genExpr astContext e)))

    | DotGetApp(e, es) -> 
        let dotGetExprRange = e.Range
        let expr = 
            match e with
            | App(e1, [e2]) -> 
                noNln (genExpr astContext e1 +> ifElse (hasParenthesis e2) sepNone sepSpace +> genExpr astContext e2)
            | _ -> 
                noNln (genExpr astContext e)
        expr
        +> indent
        +> (col sepNone es (fun (s, e) -> 
                let currentExprRange = e.Range
                let writeExpr = (!- (sprintf ".%s" s) +> ifElse (hasParenthesis e) sepNone sepSpace +> genExpr astContext e)
                
                let addNewlineIfNeeded ctx =
                    let willAddAutoNewline:bool = 
                        autoNlnCheck writeExpr sepNone ctx
                        
                    let expressionOnNextLine = dotGetExprRange.StartLine < currentExprRange.StartLine
                    let addNewline = (not willAddAutoNewline) && expressionOnNextLine
                    
                    ctx
                    |> ifElse addNewline sepNln sepNone

                addNewlineIfNeeded +> autoNln writeExpr))
        +> unindent

    // Unlike infix app, function application needs a level of indentation
    | App(e1, [e2]) -> 
        atCurrentColumn (genExpr astContext e1 +> 
            ifElse (not astContext.IsInsideDotGet)
                (ifElse (hasParenthesis e2) 
                    (ifElse (addSpaceBeforeParensInFunCall e1 e2) sepBeforeArg sepNone) 
                    sepSpace)
                sepNone
            +> indent +> appNlnFun e2 (genExpr astContext e2) +> unindent)

    // Always spacing in multiple arguments
    | App(e, es) -> 
        atCurrentColumn (genExpr astContext e +> 
            colPre sepSpace sepSpace es (fun e ->
                indent +> appNlnFun e (genExpr astContext e) +> unindent))

    | TypeApp(e, ts) -> genExpr astContext e -- "<" +> col sepComma ts (genType astContext false) -- ">"
    | LetOrUses(bs, e) ->
        let isFromAst (ctx: Context) = ctx.Content = String.Empty
        let isInSameLine ctx =
            match bs with
            | [_, LetBinding(ats, px, ao, isInline, isMutable, p, _)] -> 
                not (isFromAst ctx) && p.Range.EndLine = e.Range.StartLine && not(checkBreakForExpr e)
            | _ -> false
        atCurrentColumn (genLetOrUseList astContext bs +> ifElseCtx isInSameLine (!- " in ") sepNln +> genExpr astContext e)

    // Could customize a bit if e is single line
    | TryWith(e, cs) -> 
        let prefix = !- "try " +> indent +> sepNln +> genExpr astContext e +> unindent ++ "with"
        match cs with
        | [c] -> 
            atCurrentColumn (prefix +> sepSpace +> genClause astContext false c)
        | _ -> 
            atCurrentColumn (prefix +> indentOnWith +> sepNln +> col sepNln cs (genClause astContext true) +> unindentOnWith)

    | TryFinally(e1, e2) -> 
        atCurrentColumn (!- "try " +> indent +> sepNln +> genExpr astContext e1 +> unindent ++ "finally" 
            +> indent +> sepNln +> genExpr astContext e2 +> unindent)    

    | SequentialSimple es -> atCurrentColumn (colAutoNlnSkip0 sepSemi es (genExpr astContext))
    // It seems too annoying to use sepSemiNln
    | Sequentials es -> atCurrentColumn (col sepSemiNln es (genExpr astContext))
    // A generalization of IfThenElse
    | ElIf((e1,e2, _, _)::es, enOpt) ->
        atCurrentColumn (!- "if " +> ifElse (checkBreakForExpr e1) (genExpr astContext e1 ++ "then") (genExpr astContext e1 +- "then") -- " " 
            +> preserveBreakNln astContext e2
            +> fun ctx -> col sepNone es (fun (e1, e2, r, fullRange) ->
                             let elsePart =
                                 ifElse (ctx.Comments.ContainsKey fullRange.Start)
                                    (!+ "else" +> indent +> sepNln -- "if ")
                                    (!+ "else if ")                                        
                             ifElse (startWith "elif" r ctx) (!+ "elif ") elsePart
                             +> ifElse (checkBreakForExpr e1) (genExpr astContext e1 ++ "then") (genExpr astContext e1 +- "then") 
                             -- " " +> preserveBreakNln astContext e2) ctx
            +> opt sepNone enOpt (fun en -> !+ "else " +> preserveBreakNln astContext en))

    | IfThenElse(e1, e2, None) -> 
        atCurrentColumn (!- "if " +> ifElse (checkBreakForExpr e1) (genExpr astContext e1 ++ "then") (genExpr astContext e1 +- "then") 
                         -- " " +> preserveBreakNln astContext e2)
    // At this stage, all symbolic operators have been handled.
    | OptVar(s, isOpt) -> ifElse isOpt (!- "?") sepNone -- s
    | LongIdentSet(s, e, r) -> 
        let addNewLineIfNeeded = 
            let necessary = e.Range.StartLine > r.StartLine
            let spaces = [1..e.Range.StartColumn] |> List.fold (fun acc curr -> acc +> sepSpace) id
            ifElse necessary (sepNln +> spaces) id
        !- (sprintf "%s <- " s) +> addNewLineIfNeeded +> genExpr astContext e
    | DotIndexedGet(e, es) -> addParenIfAutoNln e (genExpr astContext) -- "." +> sepOpenLFixed +> genIndexers astContext es +> sepCloseLFixed
    | DotIndexedSet(e1, es, e2) -> addParenIfAutoNln e1 (genExpr astContext) -- ".[" +> genIndexers astContext es -- "] <- " +> genExpr astContext e2
    | DotGet(e, s) -> 
        let exprF = genExpr { astContext with IsInsideDotGet = true }
        addParenIfAutoNln e exprF -- (sprintf ".%s" s)
    | DotSet(e1, s, e2) -> addParenIfAutoNln e1 (genExpr astContext) -- sprintf ".%s <- " s +> genExpr astContext e2

    | SynExpr.Set(e1,e2, _) ->
        addParenIfAutoNln e1 (genExpr astContext) -- sprintf " <- " +> genExpr astContext e2
        
    | LetOrUseBang(isUse, p, e1, e2) ->
        atCurrentColumn (ifElse isUse (!- "use! ") (!- "let! ") 
            +> genPat astContext p -- " = " +> genExpr astContext e1 +> sepNln +> genExpr astContext e2)

    | ParsingError r -> 
        raise <| FormatException (sprintf "Parsing error(s) between line %i column %i and line %i column %i" 
            r.StartLine (r.StartColumn + 1) r.EndLine (r.EndColumn + 1))
    | UnsupportedExpr r -> 
        raise <| FormatException (sprintf "Unsupported construct(s) between line %i column %i and line %i column %i" 
            r.StartLine (r.StartColumn + 1) r.EndLine (r.EndColumn + 1))
    | e -> failwithf "Unexpected expression: %O" e

and genLetOrUseList astContext = function
    | [p, x] -> genLetBinding { astContext with IsFirstChild = true } p x
    | OneLinerLetOrUseL(xs, ys) ->
        match ys with
        | [] -> 
            col sepNln xs (fun (p, x) -> genLetBinding { astContext with IsFirstChild = p <> "and" } p x)
        | _ -> 
            col sepNln xs (fun (p, x) -> genLetBinding { astContext with IsFirstChild = p <> "and" } p x) 
            +> rep 2 sepNln +> genLetOrUseList astContext ys

    | MultilineLetOrUseL(xs, ys) ->
        match ys with
        | [] -> 
            col (rep 2 sepNln) xs (fun (p, x) -> genLetBinding { astContext with IsFirstChild = p <> "and" } p x)
            // Add a trailing new line to separate these with the main expression
            +> sepNln 
        | _ -> 
            col (rep 2 sepNln) xs (fun (p, x) -> genLetBinding { astContext with IsFirstChild = p <> "and" } p x) 
            +> rep 2 sepNln +> genLetOrUseList astContext ys

    | _ -> sepNone   

/// When 'hasNewLine' is set, the operator is forced to be in a new line
and genInfixApps astContext hasNewLine synExprs = 
    match synExprs with
    | (s, e)::es when (NoBreakInfixOps.Contains s) -> 
        (sepSpace -- s +> sepSpace +> genExpr astContext e)
        +> genInfixApps astContext (hasNewLine || checkNewLine e es) es
    | (s, e)::es when(hasNewLine) ->
        (sepNln -- s +> sepSpace +> genExpr astContext e)
        +> genInfixApps astContext (hasNewLine || checkNewLine e es) es
    | (s, e)::es when(NoSpaceInfixOps.Contains s) -> 
        (!- s +> autoNln (genExpr astContext e))
        +> genInfixApps astContext (hasNewLine || checkNewLine e es) es
    | (s, e)::es ->
        (sepSpace +> autoNln (!- s +> sepSpace +> genExpr astContext e))
        +> genInfixApps astContext (hasNewLine || checkNewLine e es) es
    | [] -> sepNone

/// Use in indexed set and get only
and genIndexers astContext node =
    genTrivia node +>
    match node with
    | Indexer(Pair(IndexedVar eo1, IndexedVar eo2)) :: es ->
        ifElse (eo1.IsNone && eo2.IsNone) (!- "*") 
            (opt sepNone eo1 (genExpr astContext) -- ".." +> opt sepNone eo2 (genExpr astContext))
        +> ifElse es.IsEmpty sepNone (sepComma +> genIndexers astContext es)
    | Indexer(Single(IndexedVar eo)) :: es -> 
        ifElse eo.IsNone (!- "*") (opt sepNone eo (genExpr astContext))
        +> ifElse es.IsEmpty sepNone (sepComma +> genIndexers astContext es)
    | Indexer(Single e) :: es -> 
            genExpr astContext e +> ifElse es.IsEmpty sepNone (sepComma +> genIndexers astContext es)
    | _ -> sepNone

and genTypeDefn astContext (TypeDef(ats, px, ao, tds, tcs, tdr, ms, s) as node) = 
    let typeName = 
        genPreXmlDoc px 
        +> ifElse astContext.IsFirstChild (genAttributes astContext ats -- "type ") 
            (!- "and " +> genOnelinerAttributes astContext ats) 
        +> opt sepSpace ao genAccess -- s
        +> genTypeParam astContext tds tcs

    genTrivia node +>
    match tdr with
    | Simple(TDSREnum ecs) ->
        typeName +> sepEq 
        +> indent +> sepNln
        +> col sepNln ecs (genEnumCase { astContext with HasVerticalBar = true })
        +> genMemberDefnList { astContext with InterfaceRange = None } ms
        // Add newline after un-indent to be spacing-correct
        +> unindent

    | Simple(TDSRUnion(ao', xs)) ->
        let unionCases =  
            match xs with
            | [] -> id
            | [x] when List.isEmpty ms -> 
                indent +> sepSpace +> opt sepSpace ao' genAccess
                +> genUnionCase { astContext with HasVerticalBar = false } x
            | xs ->
                indent +> sepNln +> opt sepNln ao' genAccess 
                +> col sepNln xs (genUnionCase { astContext with HasVerticalBar = true })

        typeName +> sepEq 
        +> unionCases
        +> genMemberDefnList { astContext with InterfaceRange = None } ms
        +> unindent

    | Simple(TDSRRecord(ao', fs)) ->
        typeName +> sepEq 
        +> indent +> sepNln +> opt sepSpace ao' genAccess +> sepOpenS 
        +> atCurrentColumn (col sepSemiNln fs (genField astContext "")) +> sepCloseS
        +> genMemberDefnList { astContext with InterfaceRange = None } ms
        +> unindent

    | Simple TDSRNone -> 
        typeName
    | Simple(TDSRTypeAbbrev t) -> 
        typeName +> sepEq +> sepSpace +> genType astContext false t
        +> ifElse (List.isEmpty ms) (!- "") 
            (indent ++ "with" +> indent +> genMemberDefnList { astContext with InterfaceRange = None } ms +> unindent +> unindent)
    | Simple(TDSRException(ExceptionDefRepr(ats, px, ao, uc))) ->
        genExceptionBody astContext ats px ao uc

    | ObjectModel(TCSimple (TCInterface | TCClass) as tdk, MemberDefnList(impCtor, others), range) ->
        let interfaceRange =
            match tdk with
            | TCSimple TCInterface -> Some range
            | _ -> None
        let astContext = { astContext with InterfaceRange = interfaceRange }
        typeName +> opt sepNone impCtor (genMemberDefn astContext) +> sepEq 
        +> indent +> sepNln +> genTypeDefKind tdk
        +> indent +> genMemberDefnList astContext others +> unindent
        ++ "end" +> unindent
    
    | ObjectModel(TCSimple (TCStruct) as tdk, MemberDefnList(impCtor, others), _) ->
        typeName +> opt sepNone impCtor (genMemberDefn astContext) +> sepEq 
        +> indent +> sepNln +> genTypeDefKind tdk
        +> indent +> genMemberDefnList astContext others +> unindent
        ++ "end"
        // Prints any members outside the struct-end construct
        +> genMemberDefnList astContext ms +> unindent
    
    | ObjectModel(TCSimple TCAugmentation, _, _) ->
        typeName -- " with" +> indent
        // Remember that we use MemberDefn of parent node
        +> genMemberDefnList { astContext with InterfaceRange = None } ms +> unindent

    | ObjectModel(TCDelegate(FunType ts), _, _) ->
        typeName +> sepEq +> sepSpace -- "delegate of " +> genTypeList astContext ts
    
    | ObjectModel(TCSimple TCUnspecified, MemberDefnList(impCtor, others), _) when not(List.isEmpty ms) ->
        typeName +> opt sepNone impCtor (genMemberDefn { astContext with InterfaceRange = None }) +> sepEq +> indent
        +> genMemberDefnList { astContext with InterfaceRange = None } others +> sepNln
        -- "with" +> indent
        +> genMemberDefnList { astContext with InterfaceRange = None } ms +> unindent
        +> unindent
    
    | ObjectModel(_, MemberDefnList(impCtor, others), _) ->
        typeName +> opt sepNone impCtor (genMemberDefn { astContext with InterfaceRange = None }) +> sepEq +> indent
        +> genMemberDefnList { astContext with InterfaceRange = None } others +> unindent

    | ExceptionRepr(ExceptionDefRepr(ats, px, ao, uc)) ->
        genExceptionBody astContext ats px ao uc

and genSigTypeDefn astContext (SigTypeDef(ats, px, ao, tds, tcs, tdr, ms, s) as node) = 
    let typeName = 
        genPreXmlDoc px 
        +> ifElse astContext.IsFirstChild (genAttributes astContext ats -- "type ") 
            (!- "and " +> genOnelinerAttributes astContext ats) 
        +> opt sepSpace ao genAccess -- s
        +> genTypeParam astContext tds tcs

    genTrivia node +>
    match tdr with
    | SigSimple(TDSREnum ecs) ->
        typeName +> sepEq 
        +> indent +> sepNln
        +> col sepNln ecs (genEnumCase { astContext with HasVerticalBar = true })
        +> colPre sepNln sepNln ms (genMemberSig astContext)
        // Add newline after un-indent to be spacing-correct
        +> unindent
         
    | SigSimple(TDSRUnion(ao', xs)) ->
        typeName +> sepEq 
        +> indent +> sepNln +> opt sepNln ao' genAccess 
        +> col sepNln xs (genUnionCase { astContext with HasVerticalBar = true })
        +> colPre sepNln sepNln ms (genMemberSig astContext)
        +> unindent

    | SigSimple(TDSRRecord(ao', fs)) ->
        typeName +> sepEq 
        +> indent +> sepNln +> opt sepNln ao' genAccess +> sepOpenS 
        +> atCurrentColumn (col sepSemiNln fs (genField astContext "")) +> sepCloseS
        +> colPre sepNln sepNln ms (genMemberSig astContext)
        +> unindent 

    | SigSimple TDSRNone -> 
        typeName
    | SigSimple(TDSRTypeAbbrev t) -> 
        typeName +> sepEq +> sepSpace +> genType astContext false t
    | SigSimple(TDSRException(ExceptionDefRepr(ats, px, ao, uc))) ->
            genExceptionBody astContext ats px ao uc

    | SigObjectModel(TCSimple (TCStruct | TCInterface | TCClass) as tdk, mds) ->
        typeName +> sepEq +> indent +> sepNln +> genTypeDefKind tdk
        +> indent +> colPre sepNln sepNln mds (genMemberSig astContext) +> unindent
        ++ "end" +> unindent

    | SigObjectModel(TCSimple TCAugmentation, _) ->
        typeName -- " with" +> indent +> sepNln 
        // Remember that we use MemberSig of parent node
        +> col sepNln ms (genMemberSig astContext) +> unindent

    | SigObjectModel(TCDelegate(FunType ts), _) ->
        typeName +> sepEq +> sepSpace -- "delegate of " +> genTypeList astContext ts
    | SigObjectModel(_, mds) -> 
        typeName +> sepEq +> indent +> sepNln 
        +> col sepNln mds (genMemberSig astContext) +> unindent

    | SigExceptionRepr(SigExceptionDefRepr(ats, px, ao, uc)) ->
        genExceptionBody astContext ats px ao uc

and genMemberSig astContext node =
    genTrivia node +>
    match node with
    | MSMember(Val(ats, px, ao, s, t, vi, _), mf) -> 
        let (FunType namedArgs) = (t, vi)
        genPreXmlDoc px +> genAttributes astContext ats 
        +> atCurrentColumn (indent +> genMemberFlags { astContext with InterfaceRange = None } mf +> opt sepSpace ao genAccess
                                   +> ifElse (s = "``new``") (!- "new") (!- s) 
                                   +> sepColon +> genTypeList astContext namedArgs +> unindent)

    | MSInterface t -> !- "interface " +> genType astContext false t
    | MSInherit t -> !- "inherit " +> genType astContext false t
    | MSValField f -> genField astContext "val " f
    | MSNestedType _ -> invalidArg "md" "This is not implemented in F# compiler"

and genTyparDecl astContext (TyparDecl(ats, tp)) =
    genOnelinerAttributes astContext ats +> genTypar astContext tp

and genTypeDefKind node =
    genTrivia node +>
    match node with
    | TCSimple TCUnspecified -> sepNone
    | TCSimple TCClass -> !- "class"
    | TCSimple TCInterface -> !- "interface"
    | TCSimple TCStruct -> !- "struct"
    | TCSimple TCRecord -> sepNone
    | TCSimple TCUnion -> sepNone
    | TCSimple TCAbbrev -> sepNone
    | TCSimple TCHiddenRepr -> sepNone
    | TCSimple TCAugmentation -> sepNone
    | TCSimple TCILAssemblyCode -> sepNone
    | TCDelegate _ -> sepNone

and genExceptionBody astContext ats px ao uc = 
    genPreXmlDoc px
    +> genAttributes astContext ats  -- "exception " 
    +> opt sepSpace ao genAccess +> genUnionCase { astContext with HasVerticalBar = false } uc

and genException astContext (ExceptionDef(ats, px, ao, uc, ms) as node) =
    genTrivia node +>
    genExceptionBody astContext ats px ao uc 
    +> ifElse ms.IsEmpty sepNone 
        (!- " with" +> indent +> genMemberDefnList { astContext with InterfaceRange = None } ms +> unindent)

and genSigException astContext (SigExceptionDef(ats, px, ao, uc, ms) as node) =
    genTrivia node +>
    genExceptionBody astContext ats px ao uc 
    +> colPre sepNln sepNln ms (genMemberSig astContext)

and genUnionCase astContext (UnionCase(ats, px, _, s, UnionCaseType fs) as node) =
    genPreXmlDoc px
    +> genTrivia node
    +> ifElse astContext.HasVerticalBar sepBar sepNone
    +> genOnelinerAttributes astContext ats -- s 
    +> colPre wordOf sepStar fs (genField { astContext with IsUnionField = true } "")

and genEnumCase astContext (EnumCase(ats, px, s, c) as node) =
    genPreXmlDoc px
    +> genTrivia node
    +> ifElse astContext.HasVerticalBar sepBar sepNone 
    +> genOnelinerAttributes astContext ats 
    +> (fun ctx -> (if ctx.Config.StrictMode then !- s -- " = " else !- "") ctx) +> genConst c

and genField astContext prefix (Field(ats, px, ao, isStatic, isMutable, t, so) as node) = 
    // Being protective on union case declaration
    let t = genType astContext astContext.IsUnionField t
    genPreXmlDoc px
    +> genTrivia node
    +> genAttributes astContext ats +> ifElse isStatic (!- "static ") sepNone -- prefix
    +> ifElse isMutable (!- "mutable ") sepNone +> opt sepSpace ao genAccess  
    +> opt sepColon so (!-) +> t

and genTypeByLookup astContext (t: SynType) = getByLookup t.Range (genType astContext false) t

and genType astContext outerBracket t =
    genTrivia t +>
    let rec loop = function
        | THashConstraint t -> !- "#" +> loop t
        | TMeasurePower(t, n) -> loop t -- "^" +> str n
        | TMeasureDivide(t1, t2) -> loop t1 -- " / " +> loop t2
        | TStaticConstant(c) -> genConst c
        | TStaticConstantExpr(e) -> genExpr astContext e
        | TStaticConstantNamed(t1, t2) -> loop t1 -- "=" +> loop t2
        | TArray(t, n) -> loop t -- " [" +> rep (n - 1) (!- ",") -- "]"
        | TAnon -> sepWild
        | TVar tp -> genTypar astContext tp
        // Drop bracket around tuples before an arrow
        | TFun(TTuple ts, t) -> sepOpenT +> loopTTupleList ts +> sepArrow +> loop t +> sepCloseT
        // Do similar for tuples after an arrow
        | TFun(t, TTuple ts) -> sepOpenT +> loop t +> sepArrow +> loopTTupleList ts +> sepCloseT
        | TFuns ts -> sepOpenT +> col sepArrow ts loop +> sepCloseT
        | TApp(t, ts, isPostfix) -> 
            let postForm = 
                match ts with
                | [] ->  loop t
                | [t'] -> loop t' +> sepSpace +> loop t
                | ts -> sepOpenT +> col sepComma ts loop +> sepCloseT +> loop t

            ifElse isPostfix postForm (loop t +> genPrefixTypes astContext ts)

        | TLongIdentApp(t, s, ts) -> loop t -- sprintf ".%s" s +> genPrefixTypes astContext ts
        | TTuple ts -> sepOpenT +> loopTTupleList ts +> sepCloseT
        | TStructTuple ts -> !- "struct " +> sepOpenT +> loopTTupleList ts +> sepCloseT
        | TWithGlobalConstraints(TVar _, [TyparSubtypeOfType _ as tc]) -> genTypeConstraint astContext tc
        | TWithGlobalConstraints(TFuns ts, tcs) -> col sepArrow ts loop +> colPre (!- " when ") wordAnd tcs (genTypeConstraint astContext)        
        | TWithGlobalConstraints(t, tcs) -> loop t +> colPre (!- " when ") wordAnd tcs (genTypeConstraint astContext)
        | TLongIdent s -> ifElse astContext.IsCStylePattern (genTypeByLookup astContext t) (!- s)
        | TAnonRecord(isStruct, fields) ->
            ifElse isStruct !- "struct " sepNone
            +> sepOpenAnonRecd
            +> col sepSemi fields (genAnonRecordFieldType astContext)
            +> sepCloseAnonRecd
        | t -> failwithf "Unexpected type: %O" t

    and loopTTupleList = function
        | [] -> sepNone
        | [(_, t)] -> loop t
        | (isDivide, t) :: ts ->
            loop t -- (if isDivide then " / " else " * ") +> loopTTupleList ts

    match t with
    | TFun(TTuple ts, t) -> 
        ifElse outerBracket (sepOpenT +> loopTTupleList ts +> sepArrow +> loop t +> sepCloseT)
            (loopTTupleList ts +> sepArrow +> loop t)
    | TFuns ts -> ifElse outerBracket (sepOpenT +> col sepArrow ts loop +> sepCloseT) (col sepArrow ts loop)
    | TTuple ts -> ifElse outerBracket (sepOpenT +> loopTTupleList ts +> sepCloseT) (loopTTupleList ts)
    | _ -> loop t
  
<<<<<<< HEAD
and genPrefixTypes astContext node =
    genTrivia node +>
    match node with
=======
and genAnonRecordFieldType astContext (AnonRecordFieldType(s, t)) =
    !- s +> sepColon +> (genType astContext false t)
  
and genPrefixTypes astContext = function
>>>>>>> 281e5846
    | [] -> sepNone
    // Where <  and ^ meet, we need an extra space. For example:  seq< ^a >
    | (TVar(Typar(_, true)) as t)::ts -> 
        !- "< " +> col sepComma (t::ts) (genType astContext false) -- " >"
    | ts ->
        !- "<" +> col sepComma ts (genType astContext false) -- ">"

and genTypeList astContext node =
    genTrivia node +>
    match node with
    | [] -> sepNone
    | (t, [ArgInfo(attribs, so, isOpt)])::ts -> 
        let hasBracket = not ts.IsEmpty
        let gt =
            match t with
            | TTuple _ ->
                opt sepColonFixed so (if isOpt then (sprintf "?%s" >> (!-)) else (!-)) 
                +> genType astContext hasBracket t 
            | TFun _ ->
                // Fun is grouped by brackets inside 'genType astContext true t'
                opt sepColonFixed so (if isOpt then (sprintf "?%s" >> (!-)) else (!-)) 
                +> genType astContext true t
            | _ -> 
                opt sepColonFixed so (!-) +> genType astContext false t
        genOnelinerAttributes astContext attribs
        +> gt +> ifElse ts.IsEmpty sepNone (autoNln (sepArrow +> genTypeList astContext ts))

    | (TTuple ts', argInfo)::ts -> 
        // The '/' separator shouldn't appear here
        let hasBracket = not ts.IsEmpty
        let gt = col sepStar (Seq.zip argInfo (Seq.map snd ts')) 
                    (fun (ArgInfo(attribs, so, isOpt), t) ->
                        genOnelinerAttributes astContext attribs
                        +> opt sepColonFixed so (if isOpt then (sprintf "?%s" >> (!-)) else (!-))
                        +> genType astContext hasBracket t)
        gt +> ifElse ts.IsEmpty sepNone (autoNln (sepArrow +> genTypeList astContext ts))

    | (t, _)::ts -> 
        let gt = genType astContext false t
        gt +> ifElse ts.IsEmpty sepNone (autoNln (sepArrow +> genTypeList astContext ts))

and genTypar astContext (Typar(s, isHead) as node) = 
    genTrivia node +>
    ifElse isHead (ifElse astContext.IsFirstTypeParam (!- " ^") (!- "^")) (!-"'") -- s
    
and genTypeConstraint astContext node =
    genTrivia node +>
    match node with
    | TyparSingle(kind, tp) -> genTypar astContext tp +> sepColon -- sprintf "%O" kind
    | TyparDefaultsToType(tp, t) -> !- "default " +> genTypar astContext tp +> sepColon +> genType astContext false t
    | TyparSubtypeOfType(tp, t) -> genTypar astContext tp -- " :> " +> genType astContext false t
    | TyparSupportsMember(tps, msg) -> 
        genTyparList astContext tps +> sepColon +> sepOpenT +> genMemberSig astContext msg +> sepCloseT
    | TyparIsEnum(tp, ts) -> 
        genTypar astContext tp +> sepColon -- "enum<" +> col sepComma ts (genType astContext false) -- ">"
    | TyparIsDelegate(tp, ts) ->
        genTypar astContext tp +> sepColon -- "delegate<" +> col sepComma ts (genType astContext false) -- ">"

and genInterfaceImpl astContext (InterfaceImpl(t, bs, range) as node) = 
    genTrivia node +>
    match bs with
    | [] -> !- "interface " +> genType astContext false t
    | bs ->
        !- "interface " +> genType astContext false t -- " with"
        +> indent +> sepNln +> genMemberBindingList { astContext with InterfaceRange = Some range } bs +> unindent

and genClause astContext hasBar (Clause(p, e, eo) as node) = 
    genTrivia node +>
    ifElse hasBar sepBar sepNone +> genPat astContext p
    +> optPre (!- " when ") sepNone eo (genExpr astContext) +> sepArrow +> preserveBreakNln astContext e

/// Each multiline member definition has a pre and post new line. 
<<<<<<< HEAD
and genMemberDefnList astContext node =
    genTrivia node +>
    match node with
=======
and genMemberDefnList astContext (*(interfaceRange:range)*) = function
>>>>>>> 281e5846
    | [x] -> sepNln +> genMemberDefn astContext x

    | MDOpenL(xs, ys) ->
        fun ctx ->
            let xs = sortAndDeduplicate ((|MDOpen|_|) >> Option.get) xs ctx
            match ys with
            | [] -> col sepNln xs (genMemberDefn astContext) ctx
            | _ -> (col sepNln xs (genMemberDefn astContext) +> rep 2 sepNln +> genMemberDefnList astContext ys) ctx

    | MultilineMemberDefnL(xs, []) ->
        rep 2 sepNln 
        +> col (rep 2 sepNln) xs (function
                | Pair(x1, x2) -> genPropertyWithGetSet astContext (x1, x2)
                | Single x -> genMemberDefn astContext x)

    | MultilineMemberDefnL(xs, ys) ->
        rep 2 sepNln 
        +> col (rep 2 sepNln) xs (function
                | Pair(x1, x2) -> genPropertyWithGetSet astContext (x1, x2)
                | Single x -> genMemberDefn astContext x) 
        +> sepNln +> genMemberDefnList astContext ys

    | OneLinerMemberDefnL(xs, ys) ->
        sepNln +> col sepNln xs (genMemberDefn astContext) +> genMemberDefnList astContext ys
    | _ -> sepNone

and genMemberDefn astContext node =
    genTrivia node +>
    match node with
    | MDNestedType _ -> invalidArg "md" "This is not implemented in F# compiler"
    | MDOpen(s) -> !- (sprintf "open %s" s)
    // What is the role of so
    | MDImplicitInherit(t, e, _) -> !- "inherit " +> genType astContext false t +> genExpr astContext e
    | MDInherit(t, _) -> !- "inherit " +> genType astContext false t
    | MDValField f -> genField astContext "val " f
    | MDImplicitCtor(ats, ao, ps, so) -> 
        // In implicit constructor, attributes should come even before access qualifiers
        ifElse ats.IsEmpty sepNone (sepSpace +> genOnelinerAttributes astContext ats)
        +> optPre sepSpace sepSpace ao genAccess +> sepOpenT
        +> col sepComma ps (genSimplePat astContext) +> sepCloseT
        +> optPre (!- " as ") sepNone so (!-)

    | MDMember(b) -> genMemberBinding astContext b
    | MDLetBindings(isStatic, isRec, b::bs) ->
        let prefix = 
            if isStatic && isRec then "static let rec "
            elif isStatic then "static let "
            elif isRec then "let rec "
            else "let "

        genLetBinding { astContext with IsFirstChild = true } prefix b 
        +> colPre sepNln sepNln bs (genLetBinding { astContext with IsFirstChild = false } "and ")

    | MDInterface(t, mdo, range) -> 
        !- "interface " +> genType astContext false t
        +> opt sepNone mdo 
            (fun mds -> !- " with" +> indent +> genMemberDefnList { astContext with InterfaceRange = Some range } mds +> unindent)

    | MDAutoProperty(ats, px, ao, mk, e, s, _isStatic, typeOpt, memberKindToMemberFlags) ->
        let isFunctionProperty =
            match typeOpt with
            | Some (TFun _) -> true
            | _ -> false
        genPreXmlDoc px
        +> genAttributes astContext ats +> genMemberFlags astContext (memberKindToMemberFlags mk) +> str "val "
        +> opt sepSpace ao genAccess -- s +> optPre sepColon sepNone typeOpt (genType astContext false)
         +> sepEq +> sepSpace +> genExpr astContext e -- genPropertyKind (not isFunctionProperty) mk

    | MDAbstractSlot(ats, px, ao, s, t, vi, ValTyparDecls(tds, _, tcs), MFMemberFlags mk) ->
        let (FunType namedArgs) = (t, vi)
        let isFunctionProperty =
            match t with
            | TFun _ -> true
            | _ -> false
        genPreXmlDoc px 
        +> genAttributes astContext ats
        +> opt sepSpace ao genAccess -- sprintf "abstract %s" s
        +> genTypeParam astContext tds tcs
        +> sepColon +> genTypeList astContext namedArgs -- genPropertyKind (not isFunctionProperty) mk

    | md -> failwithf "Unexpected member definition: %O" md

and genPropertyKind useSyntacticSugar node =
    match node with
    | PropertyGet -> 
        // Try to use syntactic sugar on real properties (not methods in disguise)
        if useSyntacticSugar then "" else " with get"
    | PropertySet -> " with set"
    | PropertyGetSet -> " with get, set"
    | _ -> ""

and genSimplePat astContext node =
    genTrivia node +>
    match node with
    | SPId(s, isOptArg, _) -> ifElse isOptArg (!- (sprintf "?%s" s)) (!- s)
    | SPTyped(sp, t) -> genSimplePat astContext sp +> sepColon +> genType astContext false t
    | SPAttrib(ats, sp) -> genOnelinerAttributes astContext ats +> genSimplePat astContext sp
    
and genSimplePats astContext node =
    genTrivia node +>
    match node with
    // Remove parentheses on an extremely simple pattern
    | SimplePats [SPId _ as sp] -> genSimplePat astContext sp
    | SimplePats ps -> sepOpenT +> col sepComma ps (genSimplePat astContext) +> sepCloseT
    | SPSTyped(ps, t) -> genSimplePats astContext ps +> sepColon +> genType astContext false t

and genComplexPat astContext node =
    genTrivia node +>
    match node with
    | CPId p -> genPat astContext p
    | CPSimpleId(s, isOptArg, _) -> ifElse isOptArg (!- (sprintf "?%s" s)) (!- s)
    | CPTyped(sp, t) -> genComplexPat astContext sp +> sepColon +> genType astContext false t
    | CPAttrib(ats, sp) -> genOnelinerAttributes astContext ats +> genComplexPat astContext sp

and genComplexPats astContext node =
    genTrivia node +>
    match node with
    | ComplexPats [CPId _ as c]
    | ComplexPats [CPSimpleId _ as c] -> genComplexPat astContext c
    | ComplexPats ps -> sepOpenT +> col sepComma ps (genComplexPat astContext) +> sepCloseT
    | ComplexTyped(ps, t) -> genComplexPats astContext ps +> sepColon +> genType astContext false t

and genPatRecordFieldName astContext (PatRecordFieldName(s1, s2, p) as node) =
    genTrivia node +>
    ifElse (s1 = "") (!- (sprintf "%s = " s2)) (!- (sprintf "%s.%s = " s1 s2)) +> genPat astContext p

and genPatWithIdent astContext (ido, p) = 
    opt (sepEq +> sepSpace) ido (!-) +> genPat astContext p

and genPat astContext pat =
    genTrivia pat +>
    match pat with
    | PatOptionalVal(s) -> !- (sprintf "?%s" s)
    | PatAttrib(p, ats) -> genOnelinerAttributes astContext ats +> genPat astContext p
    | PatOr(p1, p2) -> genPat astContext p1 +> sepNln -- "| " +> genPat astContext p2
    | PatAnds(ps) -> col (!- " & ") ps (genPat astContext)
    | PatNullary PatNull -> !- "null"
    | PatNullary PatWild -> sepWild
    | PatTyped(p, t) -> 
        // CStyle patterns only occur on extern declaration so it doesn't escalate to expressions
        // We lookup sources to get extern types since it has quite many exceptions compared to normal F# types
        ifElse astContext.IsCStylePattern (genTypeByLookup astContext t +> sepSpace +> genPat astContext p)
            (genPat astContext p +> sepColon +> genType astContext false t) 
    | PatNamed(ao, PatNullary PatWild, s) -> opt sepSpace ao genAccess -- s
    | PatNamed(ao, p, s) -> opt sepSpace ao genAccess +> genPat astContext p -- sprintf " as %s" s 
    | PatLongIdent(ao, s, ps, tpso) -> 
        let aoc = opt sepSpace ao genAccess
        let tpsoc = opt sepNone tpso (fun (ValTyparDecls(tds, _, tcs)) -> genTypeParam astContext tds tcs)
        // Override escaped new keyword
        let s = if s = "``new``" then "new" else s
        match ps with
        | [] ->  aoc -- s +> tpsoc
        | [(_, PatTuple [p1; p2])] when s = "(::)" -> 
            aoc +> genPat astContext p1 -- " :: " +> genPat astContext p2
        | [(ido, p) as ip] -> 
            aoc -- s +> tpsoc +> 
            ifElse (hasParenInPat p || Option.isSome ido) (ifElse (addSpaceBeforeParensInFunDef s p) sepBeforeArg sepNone) sepSpace 
            +> ifElse (Option.isSome ido) (sepOpenT +> genPatWithIdent astContext ip +> sepCloseT) (genPatWithIdent astContext ip)
        // This pattern is potentially long
        | ps -> 
            let hasBracket = ps |> Seq.map fst |> Seq.exists Option.isSome
            atCurrentColumn (aoc -- s +> tpsoc +> sepSpace 
                +> ifElse hasBracket sepOpenT sepNone 
                +> colAutoNlnSkip0 (ifElse hasBracket sepSemi sepSpace) ps (genPatWithIdent astContext)
                +> ifElse hasBracket sepCloseT sepNone)

    | PatParen(PatConst(Const "()", _)) -> !- "()"
    | PatParen(p) -> sepOpenT +> genPat astContext p +> sepCloseT
    | PatTuple ps -> 
        atCurrentColumn (colAutoNlnSkip0 sepComma ps (genPat astContext))
    | PatStructTuple ps -> 
        !- "struct " +> sepOpenT +> atCurrentColumn (colAutoNlnSkip0 sepComma ps (genPat astContext)) +> sepCloseT
    | PatSeq(PatList, ps) -> 
        ifElse ps.IsEmpty (sepOpenLFixed +> sepCloseLFixed) 
            (sepOpenL +> atCurrentColumn (colAutoNlnSkip0 sepSemi ps (genPat astContext)) +> sepCloseL)

    | PatSeq(PatArray, ps) -> 
        ifElse ps.IsEmpty (sepOpenAFixed +> sepCloseAFixed)
            (sepOpenA +> atCurrentColumn (colAutoNlnSkip0 sepSemi ps (genPat astContext)) +> sepCloseA)

    | PatRecord(xs) -> 
        sepOpenS +> atCurrentColumn (colAutoNlnSkip0 sepSemi xs (genPatRecordFieldName astContext)) +> sepCloseS
    | PatConst(c) -> genConst c
    | PatIsInst(TApp(_, [_], _) as t)
    | PatIsInst(TArray(_) as t) -> 
        // special case for things like ":? (int seq) ->"
        !- ":? " +> sepOpenT +> genType astContext false t +> sepCloseT
    | PatIsInst(t) -> 
        // Should have brackets around in the type test patterns
        !- ":? " +> genType astContext true t
    // Quotes will be printed by inner expression
    | PatQuoteExpr e -> genExpr astContext e
    | p -> failwithf "Unexpected pattern: %O" p

and genTriviaAlreadyVisitedCache = Cache.alreadyVisited<AstTransformer.FsAstNode>()
and genTrivia (node: AstTransformer.FsAstNode) ctx =
    let f =
        if ctx.Trivia.ContainsKey node && (ctx.Writer.IsDummy || not (genTriviaAlreadyVisitedCache node)) then
            !- (ctx.Trivia.[node] |> String.concat " ")
        else !-""
    f ctx<|MERGE_RESOLUTION|>--- conflicted
+++ resolved
@@ -84,11 +84,7 @@
 
     !- "#" -- h +> sepSpace +> col sepSpace s printArgument
 
-<<<<<<< HEAD
-and genModuleOrNamespace astContext (ModuleOrNamespace(ats, px, ao, s, mds, isRecursive, isModule) as node) =
-=======
-and genModuleOrNamespace astContext (ModuleOrNamespace(ats, px, ao, s, mds, isRecursive, moduleKind)) =
->>>>>>> 281e5846
+and genModuleOrNamespace astContext (ModuleOrNamespace(ats, px, ao, s, mds, isRecursive, moduleKind) as node) =
     genPreXmlDoc px
     +> genTrivia node
     +> genAttributes astContext ats
@@ -99,11 +95,7 @@
             +> ifElse (s = "") (!- "global") (!- s) +> rep 2 sepNln)
     +> genModuleDeclList astContext mds
 
-<<<<<<< HEAD
-and genSigModuleOrNamespace astContext (SigModuleOrNamespace(ats, px, ao, s, mds, isRecursive, isModule) as node) =
-=======
-and genSigModuleOrNamespace astContext (SigModuleOrNamespace(ats, px, ao, s, mds, isRecursive, moduleKind)) =
->>>>>>> 281e5846
+and genSigModuleOrNamespace astContext (SigModuleOrNamespace(ats, px, ao, s, mds, isRecursive, moduleKind) as node) =
     genPreXmlDoc px
     +> genTrivia node
     +> genAttributes astContext ats
@@ -1122,16 +1114,12 @@
     | TTuple ts -> ifElse outerBracket (sepOpenT +> loopTTupleList ts +> sepCloseT) (loopTTupleList ts)
     | _ -> loop t
   
-<<<<<<< HEAD
-and genPrefixTypes astContext node =
-    genTrivia node +>
-    match node with
-=======
 and genAnonRecordFieldType astContext (AnonRecordFieldType(s, t)) =
     !- s +> sepColon +> (genType astContext false t)
   
-and genPrefixTypes astContext = function
->>>>>>> 281e5846
+and genPrefixTypes astContext node =
+    genTrivia node +>
+    match node with
     | [] -> sepNone
     // Where <  and ^ meet, we need an extra space. For example:  seq< ^a >
     | (TVar(Typar(_, true)) as t)::ts -> 
@@ -1204,13 +1192,9 @@
     +> optPre (!- " when ") sepNone eo (genExpr astContext) +> sepArrow +> preserveBreakNln astContext e
 
 /// Each multiline member definition has a pre and post new line. 
-<<<<<<< HEAD
 and genMemberDefnList astContext node =
     genTrivia node +>
     match node with
-=======
-and genMemberDefnList astContext (*(interfaceRange:range)*) = function
->>>>>>> 281e5846
     | [x] -> sepNln +> genMemberDefn astContext x
 
     | MDOpenL(xs, ys) ->
