--- conflicted
+++ resolved
@@ -229,20 +229,22 @@
         let attrs = getRangesFromAttributesFromModuleDeclaration m
 
         let newlineAfterMultiline ctx =
+            let sepNlnConsideringTriviaContentBeforeWithAttributes node (rm:range) attrs =
+                match node with
+                | SynModuleDecl.DoExpr _ -> sepNlnConsideringTriviaContentBeforeWithAttributesFor SynModuleDecl_DoExpr rm attrs
+                | SynModuleDecl.Types _ -> sepNlnConsideringTriviaContentBeforeWithAttributesFor SynModuleDecl_Types rm attrs
+                | SynModuleDecl.NestedModule _ -> sepNlnConsideringTriviaContentBeforeWithAttributesFor SynModuleDecl_NestedModule rm attrs
+                | SynModuleDecl.Let _ -> sepNlnConsideringTriviaContentBeforeWithAttributesFor SynModuleDecl_Let rm attrs
+                | SynModuleDecl.Open _ -> sepNlnConsideringTriviaContentBeforeWithAttributesFor SynModuleDecl_Open rm attrs
+                | _ -> sepNln
+
             let expr =
                 match List.tryHead rest with
-                | Some (SynModuleDecl.DoExpr(_, SynExpr.Const(SynConst.Unit,_),rm)) when (match m with SynModuleDecl.Attributes(a,_) -> List.length a > 1) ->
-                    sepNlnConsideringTriviaContentBeforeWithAttributes rm attrs
-                | Some rm ->
-                  let attrs = getRangesFromAttributesFromModuleDeclaration rm
-                  sepNln // +> sepNlnConsideringTriviaContentBeforeWithAttributes rm.Range attrs
-                  +> (match rm with
-                      | SynModuleDecl.DoExpr _ -> sepNlnConsideringTriviaContentBeforeWithAttributesFor SynModuleDecl_DoExpr rm.Range attrs
-                      | SynModuleDecl.Types _ -> sepNlnConsideringTriviaContentBeforeWithAttributesFor SynModuleDecl_Types rm.Range attrs
-                      | SynModuleDecl.NestedModule _ -> sepNlnConsideringTriviaContentBeforeWithAttributesFor SynModuleDecl_NestedModule rm.Range attrs
-                      | SynModuleDecl.Let _ -> sepNlnConsideringTriviaContentBeforeWithAttributesFor SynModuleDecl_Let rm.Range attrs
-                      | SynModuleDecl.Open _ -> sepNlnConsideringTriviaContentBeforeWithAttributesFor SynModuleDecl_Open rm.Range attrs
-                      | _ -> sepNln)
+                | Some (SynModuleDecl.DoExpr(_, SynExpr.Const(SynConst.Unit,_),rm) as node) when (match m with SynModuleDecl.Attributes(a,_) -> List.length a > 1) ->
+                    sepNlnConsideringTriviaContentBeforeWithAttributes node rm attrs
+                | Some mdl ->
+                  let attrs = getRangesFromAttributesFromModuleDeclaration mdl
+                  sepNln +> sepNlnConsideringTriviaContentBeforeWithAttributes mdl mdl.Range attrs
                 | None -> sepNone
             expr ctx
 
@@ -498,19 +500,13 @@
             let argSpacing =
                 if SourceTransformer.hasParenthesis e then id else sepSpace
             opt sepColonFixed target (!-) -- s +> argSpacing +> genExpr astContext e
-<<<<<<< HEAD
         |> genTriviaFor SynAttribute_ attr.Range
-    ifElse (Seq.isEmpty ats) sepNone (!- "[<" +> atCurrentColumn (col sepSemi ats (genAttributeExpr astContext)) -- ">]")
-=======
-        |> genTrivia attr.Range
-
     let shortExpression = !- "[<" +> atCurrentColumn (col sepSemi ats (genAttributeExpr astContext)) -- ">]"
     let longExpression = !- "[<" +> atCurrentColumn (col (sepSemi +> sepNln) ats (genAttributeExpr astContext)) -- ">]"
 
     ifElse (Seq.isEmpty ats)
         sepNone
         (expressionFitsOnRestOfLine shortExpression longExpression)
->>>>>>> 6d8f0847
 
 and genOnelinerAttributes astContext ats =
     let ats = List.collect (fun a -> a.Attributes) ats
